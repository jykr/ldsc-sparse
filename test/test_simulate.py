from __future__ import division
import ldscore.simulate as sim
import unittest
import numpy as np
import nose
from nose_parameterized import parameterized as param


class test_rnorm(unittest.TestCase):
	### TODO add input checking
	@param.expand([([1]),([20]),([30])])
	def test_uvn_shape(self, n):
		'''Test that shape and mean behave correctly'''
		x = sim.rnorm(n, mean=n, var=	0.001)
		assert x.shape == (n,)
		assert np.abs(np.mean(x) - n) < 1

	@param.expand(([1],[-2],[0]))
	def test_uvn_degenerate(self, mean):
		'''If var == 0, all draws should equal the mean'''
		x = sim.rnorm(100, mean=mean, var=0)
		assert np.all(x == np.repeat(mean, 100))
	
	@param.expand(([1],[10],[22]))
	def test_uvn_var(self, var):
		'''Check that the sample variance is close to the theoretical variance'''
		x = sim.rnorm(100000, mean=0, var=var)
		assert np.abs(np.var(x) - var) < 2	
	
	@param.expand(([np.array((1,2,5))],
		[np.array((40,50,2))],
		[np.array((-20,-44,88))],
		))
	def test_mvn_shape(self, mean):
		'''Test that shape and mean behave correctly for MVN'''
		x = sim.rnorm(100, mean=mean, var=np.diag((0.0002,0.0003,0.0004)) )
		assert np.all(x.shape == (100,3) )
		assert np.all(np.abs(mean - np.mean(x,axis=0)) < 1)
	
	@param.expand(([np.diag((2,3))],
		[np.array((1,0.5,0.5,1))],
		[np.array((1,-0.3,-0.3,1))],
		))
	def test_mvn_var(self, var):
		'''Test that MVN gives approx correct variance'''
		var = var.reshape((2,2))
		x = sim.rnorm(100000, mean=np.zeros(2), var=var)
		print np.cov(x.T)
		print np.all(np.cov(x.T) - var < 0.1)


class test_aggregateBeta(unittest.TestCase):
	def test_aggregateBeta(self):
		ldScore = [1,2,3]
		beta = [1,1,1,1,1,1]
		print sim.aggregateBeta(beta, ldScore)
		assert np.all(np.squeeze(sim.aggregateBeta(beta, ldScore)) == [1,2,3])
		
		
class test_pointNormal(unittest.TestCase):
	def test_p_zero(self):
		n = sim.pointNormal(0,size=100, loc=1)
		assert np.all(n == np.ones(100))

	def test_var_and_p(self):
		n = sim.pointNormal(0.5,size=10000, loc=0)
		assert np.abs(np.var(n) - 0.5) < 0.05
		assert np.abs(np.sum(n==0) - 5000) < 1000

class test_sampleSizeMetaAnalysis(unittest.TestCase):
	def test_basic(self):
		for i in xrange(5):
			z1 = np.random.normal(size=5)
			z2 = np.random.normal(size=5)
			n1 = 100
			n2= 1000
			zMeta = sim.sampleSizeMetaAnalysis(n1, n2, z1, z2)
			expMeta = z1*np.sqrt(100/1100) + z2*np.sqrt(1000/1100)
			assert np.all(zMeta - expMeta < 0.01)
  
	@nose.tools.raises(ValueError)
	def test_fixed_variants1(self):
		sim.getFST(0,0.5)
				
	@nose.tools.raises(ValueError)
	def test_fixed_variants2(self):
		sim.getFST(1,0.5)

	@nose.tools.raises(ValueError)
	def test_fixed_variants3(self):
		sim.getFST(0.5,1)

	@nose.tools.raises(ValueError)
	def test_fixed_variants4(self):
		sim.getFST(0.5,0)


class test_getFST(unittest.TestCase):
	def test_basic(self):
		f1 = 0.5
		f2 = 0.3
		print sim.getFST(f1, f2) - 0.08
		assert np.abs(sim.getFST(f1, f2) - 0.08) < 0.0001
	
class test_bivariatePointNormal(unittest.TestCase):
	def test_cor_to_cov(self):
		p1 = 0.5
		p2 = 0.6
		p12 = 0.3
		var1 = 0.9
		var2 = 3
		cov1 =  0.4

	def test_basic(self):
		x = sim.bivariatePointNormal(0.5,0.6,0.3,0.9,3,0.5,size=10)
		assert x.shape == (10,2)

	def test_var(self):
		x = sim.bivariatePointNormal(0.5,0.6,0.3,0.45,1.8,0.2,size=10000)
		assert np.abs(np.var(x[:,0]) - 0.45) < 0.2	
		assert np.abs(np.var(x[:,1]) - 1.8) < 0.2
		assert np.abs(np.corrcoef(x.T)[0,1] - 0.2) < 0.2
		assert np.abs(np.sum(x[:,0]==0) - 5000) < 1000
		assert np.abs(np.sum(x[:,1]==0) - 4000) < 1000
		assert np.abs(np.sum(np.logical_and(x[:,1]!=0,x[:,0]!=0)) - 3000) < 1000
<<<<<<< HEAD
		
=======
>>>>>>> 097cb401

	def test_cov_zero(self):
		x = sim.bivariatePointNormal(0.5,0.6,0.3,0.45,1.8,0,size=10000)
		assert np.abs(np.corrcoef(x.T)[0,1]**2 < 0.01)
		assert np.abs(np.var(x[:,0]) - 0.45) < 0.2	
		assert np.abs(np.var(x[:,1]) - 1.8) < 0.2 <|MERGE_RESOLUTION|>--- conflicted
+++ resolved
@@ -123,10 +123,6 @@
 		assert np.abs(np.sum(x[:,0]==0) - 5000) < 1000
 		assert np.abs(np.sum(x[:,1]==0) - 4000) < 1000
 		assert np.abs(np.sum(np.logical_and(x[:,1]!=0,x[:,0]!=0)) - 3000) < 1000
-<<<<<<< HEAD
-		
-=======
->>>>>>> 097cb401
 
 	def test_cov_zero(self):
 		x = sim.bivariatePointNormal(0.5,0.6,0.3,0.45,1.8,0,size=10000)
